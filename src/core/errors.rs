--- conflicted
+++ resolved
@@ -96,16 +96,9 @@
                 }))
             }
             ServiceError::NotFound => HttpResponse::NotFound().json("NotFound"),
-<<<<<<< HEAD
-            ServiceError::Unauthorized | ServiceError::Expired => HttpResponse::Found()
-                .header(http::header::LOCATION, "/login")
-                .del_cookie(&http::Cookie::named(AUTH_COOKIE_NAME))
-                .finish(),
-=======
             ServiceError::Unauthorized => {
                 HttpResponse::Unauthorized().json("Unauthorized")
             }
->>>>>>> 101d9bc8
             ServiceError::InsufficientPrivileges => {
                 HttpResponse::Unauthorized().json("Insufficient Privileges")
             }
