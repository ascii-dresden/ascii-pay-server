--- conflicted
+++ resolved
@@ -13,13 +13,8 @@
 }
 
 /// GET route for `/` if user is logged in
-<<<<<<< HEAD
 pub async fn get_index(
-    _pool: web::Data<Pool>,
-=======
-pub fn get_index(
     pool: web::Data<Pool>,
->>>>>>> 09d61a70
     hb: web::Data<Handlebars>,
     logged_account: LoggedAccount,
     request: HttpRequest
@@ -37,18 +32,10 @@
 }
 
 /// GET route for `/login` if user is not logged in
-<<<<<<< HEAD
-pub async fn get_login(hb: web::Data<Handlebars>, req: HttpRequest) -> ServiceResult<HttpResponse> {
-    let data = json!({
-        "error": req.query_string().contains("error")
-    });
-    let body = hb.render("index", &data)?;
-=======
-pub fn get_login(hb: web::Data<Handlebars>, request: HttpRequest) -> ServiceResult<HttpResponse> {
+pub async fn get_login(hb: web::Data<Handlebars>, request: HttpRequest) -> ServiceResult<HttpResponse> {
     let body = HbData::new(&request)
         .with_data("error", &request.query_string().contains("error"))
         .render(&hb, "index")?;
->>>>>>> 09d61a70
 
     Ok(HttpResponse::Ok().body(body))
 }
